local k = import 'ksonnet/ksonnet.beta.4/k.libsonnet';

{
  local ksm = self,
  name:: error 'must set namespace',
  namespace:: error 'must set namespace',
  version:: error 'must set version',
  image:: error 'must set image',

  commonLabels:: {
    'app.kubernetes.io/name': 'kube-state-metrics',
    'app.kubernetes.io/version': 'v' + ksm.version,
  },

  podLabels:: {
    [labelName]: ksm.commonLabels[labelName]
    for labelName in std.objectFields(ksm.commonLabels)
    if !std.setMember(labelName, ['app.kubernetes.io/version'])
  },

  clusterRoleBinding:
    local clusterRoleBinding = k.rbac.v1.clusterRoleBinding;

    clusterRoleBinding.new() +
    clusterRoleBinding.mixin.metadata.withName(ksm.name) +
    clusterRoleBinding.mixin.metadata.withLabels(ksm.commonLabels) +
    clusterRoleBinding.mixin.roleRef.withApiGroup('rbac.authorization.k8s.io') +
    clusterRoleBinding.mixin.roleRef.withName(ksm.name) +
    clusterRoleBinding.mixin.roleRef.mixinInstance({ kind: 'ClusterRole' }) +
    clusterRoleBinding.withSubjects([{ kind: 'ServiceAccount', name: ksm.name, namespace: ksm.namespace }]),

  clusterRole:
    local clusterRole = k.rbac.v1.clusterRole;
    local rulesType = clusterRole.rulesType;

    local rules = [
      rulesType.new() +
      rulesType.withApiGroups(['']) +
      rulesType.withResources([
        'configmaps',
        'secrets',
        'nodes',
        'pods',
        'services',
        'resourcequotas',
        'replicationcontrollers',
        'limitranges',
        'persistentvolumeclaims',
        'persistentvolumes',
        'namespaces',
        'endpoints',
      ]) +
      rulesType.withVerbs(['list', 'watch']),

      rulesType.new() +
      rulesType.withApiGroups(['extensions']) +
      rulesType.withResources([
        'daemonsets',
        'deployments',
        'replicasets',
        'ingresses',
      ]) +
      rulesType.withVerbs(['list', 'watch']),

      rulesType.new() +
      rulesType.withApiGroups(['apps']) +
      rulesType.withResources([
        'statefulsets',
        'daemonsets',
        'deployments',
        'replicasets',
      ]) +
      rulesType.withVerbs(['list', 'watch']),

      rulesType.new() +
      rulesType.withApiGroups(['batch']) +
      rulesType.withResources([
        'cronjobs',
        'jobs',
      ]) +
      rulesType.withVerbs(['list', 'watch']),

      rulesType.new() +
      rulesType.withApiGroups(['autoscaling']) +
      rulesType.withResources([
        'horizontalpodautoscalers',
      ]) +
      rulesType.withVerbs(['list', 'watch']),

      rulesType.new() +
      rulesType.withApiGroups(['authentication.k8s.io']) +
      rulesType.withResources([
        'tokenreviews',
      ]) +
      rulesType.withVerbs(['create']),

      rulesType.new() +
      rulesType.withApiGroups(['authorization.k8s.io']) +
      rulesType.withResources([
        'subjectaccessreviews',
      ]) +
      rulesType.withVerbs(['create']),

      rulesType.new() +
      rulesType.withApiGroups(['policy']) +
      rulesType.withResources([
        'poddisruptionbudgets',
      ]) +
      rulesType.withVerbs(['list', 'watch']),

      rulesType.new() +
      rulesType.withApiGroups(['certificates.k8s.io']) +
      rulesType.withResources([
        'certificatesigningrequests',
      ]) +
      rulesType.withVerbs(['list', 'watch']),

      rulesType.new() +
      rulesType.withApiGroups(['storage.k8s.io']) +
      rulesType.withResources([
        'storageclasses',
        'volumeattachments',
      ]) +
      rulesType.withVerbs(['list', 'watch']),

      rulesType.new() +
      rulesType.withApiGroups(['admissionregistration.k8s.io']) +
      rulesType.withResources([
        'mutatingwebhookconfigurations',
        'validatingwebhookconfigurations',
      ]) +
      rulesType.withVerbs(['list', 'watch']),

      rulesType.new() +
      rulesType.withApiGroups(['networking.k8s.io']) +
      rulesType.withResources([
        'networkpolicies',
      ]) +
      rulesType.withVerbs(['list', 'watch']),
    ];

    clusterRole.new() +
    clusterRole.mixin.metadata.withName(ksm.name) +
    clusterRole.mixin.metadata.withLabels(ksm.commonLabels) +
    clusterRole.withRules(rules),
  deployment:
    local deployment = k.apps.v1.deployment;
    local container = deployment.mixin.spec.template.spec.containersType;
    local volume = deployment.mixin.spec.template.spec.volumesType;
    local containerPort = container.portsType;
    local containerVolumeMount = container.volumeMountsType;
    local podSelector = deployment.mixin.spec.template.spec.selectorType;

    local c =
      container.new('kube-state-metrics', ksm.image) +
      container.withPorts([
        containerPort.newNamed(8080, 'http-metrics'),
        containerPort.newNamed(8081, 'telemetry'),
      ]) +
      container.mixin.livenessProbe.httpGet.withPath('/healthz') +
      container.mixin.livenessProbe.httpGet.withPort(8080) +
      container.mixin.livenessProbe.withInitialDelaySeconds(5) +
      container.mixin.livenessProbe.withTimeoutSeconds(5) +
      container.mixin.readinessProbe.httpGet.withPath('/') +
      container.mixin.readinessProbe.httpGet.withPort(8081) +
      container.mixin.readinessProbe.withInitialDelaySeconds(5) +
      container.mixin.readinessProbe.withTimeoutSeconds(5) +
      container.mixin.securityContext.withRunAsUser(65534);

    deployment.new(ksm.name, 1, c, ksm.commonLabels) +
    deployment.mixin.metadata.withNamespace(ksm.namespace) +
    deployment.mixin.metadata.withLabels(ksm.commonLabels) +
    deployment.mixin.spec.selector.withMatchLabels(ksm.podLabels) +
    deployment.mixin.spec.template.spec.withNodeSelector({ 'kubernetes.io/os': 'linux' }) +
    deployment.mixin.spec.template.spec.withServiceAccountName(ksm.name),

  serviceAccount:
    local serviceAccount = k.core.v1.serviceAccount;

    serviceAccount.new(ksm.name) +
    serviceAccount.mixin.metadata.withNamespace(ksm.namespace) +
    serviceAccount.mixin.metadata.withLabels(ksm.commonLabels),

  service:
    local service = k.core.v1.service;
    local servicePort = service.mixin.spec.portsType;

    local ksmServicePortMain = servicePort.newNamed('http-metrics', 8080, 'http-metrics');
    local ksmServicePortSelf = servicePort.newNamed('telemetry', 8081, 'telemetry');

    service.new(ksm.name, ksm.podLabels, [ksmServicePortMain, ksmServicePortSelf]) +
    service.mixin.metadata.withNamespace(ksm.namespace) +
    service.mixin.metadata.withLabels(ksm.commonLabels) +
    service.mixin.spec.withClusterIp('None'),

  autosharding:: {
    role:
      local role = k.rbac.v1.role;
      local rulesType = role.rulesType;

      local rules = [
        rulesType.new() +
        rulesType.withApiGroups(['']) +
        rulesType.withResources(['pods']) +
        rulesType.withVerbs(['get']),
        rulesType.new() +
        rulesType.withApiGroups(['apps']) +
        rulesType.withResources(['statefulsets']) +
        rulesType.withResourceNames([ksm.name]) +
        rulesType.withVerbs(['get']),
      ];

      role.new() +
      role.mixin.metadata.withName(ksm.name) +
      role.mixin.metadata.withNamespace(ksm.namespace) +
      role.mixin.metadata.withLabels(ksm.commonLabels) +
      role.withRules(rules),

    roleBinding:
      local roleBinding = k.rbac.v1.roleBinding;

      roleBinding.new() +
      roleBinding.mixin.metadata.withName(ksm.name) +
      roleBinding.mixin.metadata.withLabels(ksm.commonLabels) +
      roleBinding.mixin.roleRef.withApiGroup('rbac.authorization.k8s.io') +
      roleBinding.mixin.roleRef.withName(ksm.name) +
      roleBinding.mixin.roleRef.mixinInstance({ kind: 'Role' }) +
      roleBinding.withSubjects([{ kind: 'ServiceAccount', name: ksm.name }]),

    statefulset:
      local statefulset = k.apps.v1.statefulSet;
      local container = statefulset.mixin.spec.template.spec.containersType;
      local containerEnv = container.envType;

      local c = ksm.deployment.spec.template.spec.containers[0] +
                container.withArgs([
                  '--pod=$(POD_NAME)',
                  '--pod-namespace=$(POD_NAMESPACE)',
                ]) +
<<<<<<< HEAD
                container.mixin.securityContext.withRunAsUser(65534) + 
=======
>>>>>>> 8d16ce1c
                container.withEnv([
                  containerEnv.new('POD_NAME') +
                  containerEnv.mixin.valueFrom.fieldRef.withFieldPath('metadata.name'),
                  containerEnv.new('POD_NAMESPACE') +
                  containerEnv.mixin.valueFrom.fieldRef.withFieldPath('metadata.namespace'),
                ]);

      statefulset.new(ksm.name, 2, c, [], ksm.commonLabels) +
      statefulset.mixin.metadata.withNamespace(ksm.namespace) +
      statefulset.mixin.metadata.withLabels(ksm.commonLabels) +
      statefulset.mixin.spec.withServiceName(ksm.service.metadata.name) +
      statefulset.mixin.spec.selector.withMatchLabels(ksm.podLabels) +
      statefulset.mixin.spec.template.spec.withNodeSelector({ 'kubernetes.io/os': 'linux' }) +
      statefulset.mixin.spec.template.spec.withServiceAccountName(ksm.name),
  } + {
    service: ksm.service,
    serviceAccount: ksm.serviceAccount,
    clusterRole: ksm.clusterRole,
    clusterRoleBinding: ksm.clusterRoleBinding,
  },
}<|MERGE_RESOLUTION|>--- conflicted
+++ resolved
@@ -237,10 +237,7 @@
                   '--pod=$(POD_NAME)',
                   '--pod-namespace=$(POD_NAMESPACE)',
                 ]) +
-<<<<<<< HEAD
-                container.mixin.securityContext.withRunAsUser(65534) + 
-=======
->>>>>>> 8d16ce1c
+                container.mixin.securityContext.withRunAsUser(65534) +
                 container.withEnv([
                   containerEnv.new('POD_NAME') +
                   containerEnv.mixin.valueFrom.fieldRef.withFieldPath('metadata.name'),
